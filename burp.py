--- conflicted
+++ resolved
@@ -11,16 +11,10 @@
 import re
 
 
-<<<<<<< HEAD
-from discodop.punctuation import applypunct
+from discodop.punctuation import PUNCTUATION
 from discodop.tree import DrawTree, ParentedTree, Tree
-from discodop.treebank import DiscBracketCorpusReader, incrementaltreereader, incrementaltreereader
-=======
-from discodop.punctuation import PUNCTUATION
-from discodop.tree import DrawTree, ParentedTree
-from discodop.treebank import DiscBracketCorpusReader
+from discodop.treebank import DiscBracketCorpusReader, incrementaltreereader
 from discodop.treetransforms import removeterminals
->>>>>>> a280363a
 from typing import Any, Callable, Dict, FrozenSet, Iterable, List, Sequence, \
         Tuple, Union
 from discodop.eval import Evaluator, TreePairResult, readparam
@@ -434,10 +428,9 @@
         logging.basicConfig(level=logging.INFO)
     elif args.verbose >= 2:
         logging.basicConfig(level=logging.DEBUG)
-<<<<<<< HEAD
     for tg, tp in zip(bracketed_sentences_gold, bracketed_sentences_predicted):
         if tg.startswith('(') and tp.startswith('('):
-       
+            # Read predicted and gold tree
             tg = re.sub(r'-[A-Z-=\[\]]+', '', tg) # remove function tags
             tp = re.sub(r'-[A-Z-=\[\]]+', '', tp)
             [tree1, sent1] = [[q[0], q[1]] for q in incrementaltreereader(tg)][0]
@@ -455,11 +448,16 @@
             #sent1 = item1.sent
             #tree2 = item2.tree
             #sent2 = item2.sent
-
-            applypunct('remove', tree1, sent1)
-            applypunct('remove', tree2, sent2)
-            print(sent1)
             assert sent1 == sent2
+            # Remove punctuation (TODO make this configurable)
+            removeterminals(tree1, sent1, ispunct)
+            removeterminals(tree2, sent2, ispunct)
+            # Remove artifical root nodes (TODO make this configurable)
+            if len(tree1) == 1 and tree1.label == 'ROOT':
+                tree1 = tree1[0].detach()
+            if len(tree2) == 1 and tree2.label == 'ROOT':
+                tree2 = tree2[0].detach()
+            # Compute distance
             #treepair = TreePairResult(1,tree1, sent1,
             #                          tree2, sent2,
             #                          readparam('/home/tania/Documents/ParTAGe_Models/UD2RRG2021_Evaluation/evaluate_evalb/evalparam.prm'))
@@ -478,26 +476,4 @@
 
 
     print(sum(burp_scores)/len(burp_scores))
-    print(sum(norm_burp_scores)/len(norm_burp_scores))
-=======
-    for t1, t2 in zip(inp1.itertrees(), inp2.itertrees()):
-        # Read predicted and gold tree
-        key1, item1 = t1
-        key2, item2 = t2
-        assert key1 == key2
-        tree1 = item1.tree
-        sent1 = item1.sent
-        tree2 = item2.tree
-        sent2 = item2.sent
-        assert sent1 == sent2
-        # Remove punctuation (TODO make this configurable)
-        removeterminals(tree1, sent1, ispunct)
-        removeterminals(tree2, sent2, ispunct)
-        # Remove artifical root nodes (TODO make this configurable)
-        if len(tree1) == 1 and tree1.label == 'ROOT':
-            tree1 = tree1[0].detach()
-        if len(tree2) == 1 and tree2.label == 'ROOT':
-            tree2 = tree2[0].detach()
-        # Compute distance
-        print(burp(tree1, tree2, sent1))
->>>>>>> a280363a
+    print(sum(norm_burp_scores)/len(norm_burp_scores))